local fourier_nr = 0.0001

<<<<<<< HEAD
local nelem_arg = 8
=======
local nelem_arg = 32
>>>>>>> 2a66a0bd
local mu = 1.0
local tfinal = 1.0

return {
    -- specify the number of dimensions (REQUIRED)
    ndim = 1,

    -- create a uniform mesh
    uniform_mesh = {
        nelem = { nelem_arg },
        bounding_box = {
            min = { 0.0 },
            max = { 2 * math.pi },
        },
        -- set boundary conditions
        boundary_conditions = {
            -- the boundary condition types
            -- in order of direction and side
            types = {
                "dirichlet", -- left side
                "dirichlet", -- right side
            },

            -- the boundary condition flags
            -- used to identify user defined state
            flags = {
                0, -- left
                0, -- right
            },
        },
        geometry_order = 1,
    },

    -- define the finite element domain
    fespace = {
        -- the basis function type (optional: default = lagrange)
        basis = "legendre",

        -- the quadrature type (optional: default = gauss)
        quadrature = "gauss",

<<<<<<< HEAD
        -- the basis function order
        order = 2,
    },
=======
		-- the basis function order
		order = 4,
	},
>>>>>>> 2a66a0bd

    -- describe the conservation law
    conservation_law = {
        -- the name of the conservation law being solved
        name = "burgers",
        mu = mu,
    },

    -- initial condition
    initial_condition = function(x)
        return math.sin(x)
    end,

    -- boundary conditions
    boundary_conditions = {
        dirichlet = {
            0.0,
        },
    },

<<<<<<< HEAD
    -- solver
    solver = {
        type = "rk3-tvd",
        dt = fourier_nr * (2 * math.pi / nelem_arg) ^ 2,
        tfinal = tfinal,
        ivis = 1000,
    },
=======
	-- solver
	solver = {
		type = "rk3-tvd",
		dt = fourier_nr * (2 * math.pi / nelem_arg) ^ 2,
		tfinal = tfinal,
		ivis = 100000,
	},
>>>>>>> 2a66a0bd

    -- output
    output = {
        writer = "dat",
    },

    -- post-processing
    post = {
        exact_solution = function(x)
            return math.sin(x) * math.exp(-mu * tfinal)
        end,

<<<<<<< HEAD
        tasks = {
            "l2_error",
        },
    },
=======
		tasks = {
			"l2_error",
			"linf_error",
			"l1_error",
			"ic_residual",
		},
	},
>>>>>>> 2a66a0bd
}<|MERGE_RESOLUTION|>--- conflicted
+++ resolved
@@ -1,10 +1,6 @@
 local fourier_nr = 0.0001
 
-<<<<<<< HEAD
 local nelem_arg = 8
-=======
-local nelem_arg = 32
->>>>>>> 2a66a0bd
 local mu = 1.0
 local tfinal = 1.0
 
@@ -46,15 +42,9 @@
         -- the quadrature type (optional: default = gauss)
         quadrature = "gauss",
 
-<<<<<<< HEAD
         -- the basis function order
         order = 2,
     },
-=======
-		-- the basis function order
-		order = 4,
-	},
->>>>>>> 2a66a0bd
 
     -- describe the conservation law
     conservation_law = {
@@ -75,23 +65,13 @@
         },
     },
 
-<<<<<<< HEAD
     -- solver
     solver = {
         type = "rk3-tvd",
         dt = fourier_nr * (2 * math.pi / nelem_arg) ^ 2,
         tfinal = tfinal,
-        ivis = 1000,
+        ivis = 100000,
     },
-=======
-	-- solver
-	solver = {
-		type = "rk3-tvd",
-		dt = fourier_nr * (2 * math.pi / nelem_arg) ^ 2,
-		tfinal = tfinal,
-		ivis = 100000,
-	},
->>>>>>> 2a66a0bd
 
     -- output
     output = {
@@ -104,18 +84,11 @@
             return math.sin(x) * math.exp(-mu * tfinal)
         end,
 
-<<<<<<< HEAD
         tasks = {
             "l2_error",
+            "linf_error",
+            "l1_error",
+            "ic_residual",
         },
     },
-=======
-		tasks = {
-			"l2_error",
-			"linf_error",
-			"l1_error",
-			"ic_residual",
-		},
-	},
->>>>>>> 2a66a0bd
 }